import multiprocessing as mp
import os
import sys
from collections.abc import Mapping, Sequence
from typing import Any, Dict, List, Optional, Tuple

from tqdm import tqdm
from transformers import AutoProcessor, AutoTokenizer

os.environ.setdefault("VLLM_WORKER_MULTIPROC_METHOD", "spawn")

try:  # pragma: no cover - optional dependency that is validated at runtime
    from vllm import LLM, SamplingParams
except ImportError:  # pragma: no cover - handled during model init
    LLM = None
    SamplingParams = None


def _patch_vllm_qwen3_metadata_guard() -> None:
    """Monkey patch vLLM's Qwen3-VL metadata access to tolerate ``None``."""

    try:  # pragma: no cover - optional dependency
        import importlib
        import inspect
        import re

        module = importlib.import_module("vllm.model_executor.models.qwen3_vl")
    except Exception:  # pragma: no cover - if vLLM is unavailable or layout changes
        return

    target = getattr(module, "_call_hf_processor", None)
    if not callable(target):  # pragma: no cover - unexpected layout
        return

    try:
        source = inspect.getsource(target)
    except (OSError, IOError):  # pragma: no cover - source unavailable (pyc only)
        module_source = None
        module_path = getattr(module, "__file__", None)
        if module_path is not None:
            try:
                with open(module_path, "r", encoding="utf-8") as handle:
                    module_source = handle.read()
            except OSError:
                module_source = None
        if not module_source:
            return

        # Extract the target function manually from the module source.
        func_match = re.search(
            r"^def\\s+_call_hf_processor\\(.*?^\\s*return\\s+mm_processed_data",
            module_source,
            re.DOTALL | re.MULTILINE,
        )
        if not func_match:
            return
        source = func_match.group(0)

    if "(metadata or {})" in source and "meta_for_ctor" in source:
        return  # already patched upstream

    # Ensure metadata lookups are safe when ``metadata`` is ``None``.
    metadata_guard_pattern = re.compile(r"metadata\s*\.\s*get\(")
    patched_source = metadata_guard_pattern.sub("(metadata or {}).get(", source)

    # Strengthen the VideoMetadata construction with inferred defaults.
    pattern = re.compile(
        r"(?P<indent>\s*)metadata\s*=\s*VideoMetadata\(\*\*\{.*?\}\)",
        re.DOTALL,
    )

    replacement_block = """
metadata_dict = metadata.to_dict() if metadata else {}
_meta_dict = dict(metadata_dict)
_meta_src = dict(metadata_dict)
video_array = video_feat
try:
    _t = int(_meta_dict.get("total_num_frames", video_array.shape[0]))
except Exception:
    try:
        _t = int(len(video_array))
    except Exception:
        _t = _meta_src.get("total_num_frames", 0)
try:
    _h = int(getattr(video_array, "shape", [None, None, None])[1])
    _w = int(getattr(video_array, "shape", [None, None, None])[2])
except Exception:
    try:
        _t = int(len(video_array))
    except Exception:
        _t = _meta_src.get("total_num_frames", 0)
    _h = _meta_src.get("height")
    _w = _meta_src.get("width")

meta_for_ctor = {
    "total_num_frames": _meta_dict.get("total_num_frames", _t),
    "height": _meta_dict.get("height", _h),
    "width": _meta_dict.get("width", _w),
    "fps": _meta_dict.get("fps", _meta_dict.get("frame_rate", 30)),
}
for _k, _v in _meta_dict.items():
    if _k not in meta_for_ctor:
        meta_for_ctor[_k] = _v

metadata = VideoMetadata(**meta_for_ctor)
""".strip("\n")

    def _replace_metadata_block(match: "re.Match[str]") -> str:
        indent = match.group("indent")
        return "\n".join(f"{indent}{line}" for line in replacement_block.splitlines())

    patched_source, count = pattern.subn(_replace_metadata_block, patched_source)

    if patched_source == source and count == 0:
        return  # nothing to patch

    namespace: Dict[str, object] = {}
    exec(compile(patched_source, target.__code__.co_filename, "exec"), module.__dict__, namespace)
    module._call_hf_processor = namespace.get(target.__name__, target)

from lmms_eval.api.instance import Instance
from lmms_eval.api.model import lmms
from lmms_eval.api.registry import register_model


@register_model("qwen3vl")
class Qwen3VL(lmms):
    """Wrapper that exposes Qwen3-VL models through the lmms-eval interface.

    The implementation mirrors the existing Qwen2-VL integration but allows
    loading checkpoints from the Qwen3-VL release. The model is served through
    vLLM for efficient batched generation and expects that the official
    `Qwen3-VL` repository (and its qwen-vl-utils helper package) is available on
    the python path. This matches the workflow used by the Thinking in Space
    project for other Qwen variants.
    """

    def __init__(
        self,
        pretrained: str = "Qwen/Qwen3-VL-30B-A3B-Instruct",
        modality: str = "video",
        device: str = "cuda",
        device_map: str = "cuda",
        batch_size: str = "1",
        max_frames_num: Optional[int] = None,
        max_model_len: int = 65536,
        tensor_parallel_size: Optional[int] = None,
        sampling_temperature: float = 0.0,
        max_new_tokens: int = 64,
        vllm_kwargs: Optional[Dict[str, object]] = None,
        **kwargs,
    ):
        super().__init__()

        if LLM is None or SamplingParams is None:
            raise ImportError(
                "vLLM is required for the Qwen3-VL backend. Install it with "
                "`pip install vllm>=0.5.4` before launching the evaluation."
            )

        repo_root = os.getenv("QWEN3_VL_REPO", "Qwen3-VL")
        utils_path = os.path.join(repo_root, "qwen-vl-utils", "src")
        if os.path.isdir(repo_root) and repo_root not in sys.path:
            sys.path.append(repo_root)
        if os.path.isdir(utils_path) and utils_path not in sys.path:
            sys.path.append(utils_path)
        try:
            from qwen_vl_utils import process_vision_info  # type: ignore
        except ImportError as exc:  # pragma: no cover - handled at runtime
            raise ImportError(
                "qwen_vl_utils was not found. Please clone the official "
                "Qwen3-VL repository next to this project or set the "
                "QWEN3_VL_REPO environment variable to its location."
            ) from exc
        self._process_vision_info = process_vision_info

        if kwargs:
            # Surface unsupported kwargs early to match other model wrappers.
            unexpected = ", ".join(kwargs.keys())
            raise ValueError(f"Unexpected kwargs provided: {unexpected}")

        self.path = pretrained
        tensor_parallel = tensor_parallel_size or int(os.getenv("VLLM_TENSOR_PARALLISM", 1))
        vllm_kwargs = vllm_kwargs.copy() if vllm_kwargs else {}
        vllm_kwargs.setdefault("tensor_parallel_size", tensor_parallel)
        vllm_kwargs.setdefault("max_model_len", max_model_len)
        # trust_remote_code is required for Qwen releases and can still be
        # overridden through `vllm_kwargs` when necessary.
        vllm_kwargs.setdefault("trust_remote_code", True)

        self._ensure_spawn_start_method()
        _patch_vllm_qwen3_metadata_guard()
        self._model = LLM(self.path, **vllm_kwargs)
        self._processor = AutoProcessor.from_pretrained(self.path, trust_remote_code=True)
        self._tokenizer = AutoTokenizer.from_pretrained(self.path, trust_remote_code=True)

        self.sampling_params = SamplingParams(temperature=sampling_temperature, max_tokens=max_new_tokens)

        batch_size = int(batch_size)
        if batch_size != 1:
            raise AssertionError(
                f"Batch size should be 1 for Qwen3VL, but got {batch_size}."
            )
        self.batch_size_per_gpu = batch_size

        self._config = None
        self._device = device
        self._rank = 0
        self._world_size = 1

        self.modality = modality
        self.max_frames_num = max_frames_num

    @staticmethod
    def _ensure_spawn_start_method() -> None:
        method = mp.get_start_method(allow_none=True)
        if method != "spawn":
            try:
                mp.set_start_method("spawn", force=True)
            except RuntimeError as exc:  # pragma: no cover - defensive programming
                raise RuntimeError(
                    "Qwen3VL requires the multiprocessing start method to be 'spawn'. "
                    "Please restart the program and ensure no CUDA work happens before "
                    "lmms_eval imports, or pre-set VLLM_WORKER_MULTIPROC_METHOD=spawn."
                ) from exc

    @property
    def config(self):
        return self._config

    @property
    def model(self):
        if hasattr(self, "accelerator"):
            return self.accelerator.unwrap_model(self._model)
        return self._model

    @property
    def batch_size(self):
        return self.batch_size_per_gpu

    @property
    def device(self):
        return self._device

    @property
    def rank(self):
        return self._rank

    @property
    def world_size(self):
        return self._world_size

    def flatten(self, input):
        return [j for i in input for j in i]

    def generate_until(self, requests) -> List[str]:
        res = []
        pbar = tqdm(total=len(requests), disable=(self.rank != 0), desc="Model Responding")

        for contexts, gen_kwargs, doc_to_visual, doc_id, task, split in [reg.args for reg in requests]:
            visuals = [doc_to_visual(self.task_dict[task][split][doc_id])]
            visuals = self.flatten(visuals)
            if self.modality == "image":
                raise NotImplementedError("Image inference for Qwen3VL is not supported yet.")
            if self.modality != "video":
                raise NotImplementedError(f"Unsupported modality: {self.modality}")

            if len(visuals) != 1:
                raise AssertionError(f"Only one video is supported, but got {len(visuals)} videos.")
            video_path = visuals[0]
            messages = [
                {
                    "role": "user",
                    "content": [
                        {
                            "type": "video",
                            "video": f"{video_path}",
                        },
                        {"type": "text", "text": f"{contexts}"},
                    ],
                }
            ]
            if self.max_frames_num:
                messages[0]["content"][0]["nframes"] = self.max_frames_num

            text = self._processor.apply_chat_template(
                messages, tokenize=False, add_generation_prompt=True
            )
            _, raw_video_inputs = self._process_vision_info(messages)
            fallback_entry = {"video": str(video_path)}
            if self.max_frames_num:
                fallback_entry["nframes"] = self.max_frames_num
            if not raw_video_inputs:
                raw_video_inputs = [fallback_entry]
            video_inputs = self._coerce_vllm_video_payload(
                raw_video_inputs,
                default_nframes=self.max_frames_num or 32,
            )
<<<<<<< HEAD
            if not video_inputs:
                video_inputs = [fallback_entry]
=======
>>>>>>> 735872a1
            # --- ENFORCE 1: keep messages/video content count in sync with multi_modal_data ---
            def _count_video_parts(msgs: List[Dict[str, Any]]) -> int:
                cnt = 0
                for m in msgs:
                    if m.get("role") != "user":
                        continue
                    content = m.get("content", [])
                    if isinstance(content, list):
                        for c in content:
                            if isinstance(c, dict) and c.get("type") == "video":
                                cnt += 1
                return cnt

            num_mm = len(video_inputs)
            num_msg_videos = _count_video_parts(messages)

            if num_mm == 0 and num_msg_videos > 0:
                for m in messages:
                    if m.get("role") != "user":
                        continue
                    content = m.get("content", [])
                    if isinstance(content, list):
                        m["content"] = [
                            c for c in content if not (isinstance(c, dict) and c.get("type") == "video")
                        ]
                num_msg_videos = _count_video_parts(messages)

            if num_mm != num_msg_videos and num_mm > 0 and num_msg_videos > 0:
                keep = min(num_mm, num_msg_videos)
                video_inputs = video_inputs[:keep]
                trimmed = 0
                for m in messages:
                    if m.get("role") != "user":
                        continue
                    newc = []
                    for c in m.get("content", []):
                        if isinstance(c, dict) and c.get("type") == "video":
                            if trimmed < keep:
                                newc.append(c)
                                trimmed += 1
                            else:
                                continue
                        else:
                            newc.append(c)
                    m["content"] = newc

            payload = {
                "prompt": text,
                "multi_modal_data": {"video": video_inputs} if video_inputs else {},
            }

            generated = self._model.generate(
                payload,
                sampling_params=self.sampling_params,
            )
            output_text = generated[0].outputs[0].text
            res.append(output_text)
            pbar.update(1)
        pbar.close()
        return res

    @staticmethod
    def _coerce_vllm_video_payload(video_inputs: Any, default_nframes: int = 32) -> List[Dict[str, Any]]:
        """
<<<<<<< HEAD
        Normalize arbitrary "video inputs" into a vLLM-friendly payload that only
        references on-disk videos. Frames, tensors, and arrays are discarded so the
        downstream parser never receives inline pixel buffers (which vLLM rejects).
        """
        import os

        def _to_path_entry(value: Any) -> Optional[Dict[str, Any]]:
            if isinstance(value, dict):
                candidate = value.get("video") or value.get("video_path") or value.get("path")
            else:
                candidate = value

            if isinstance(candidate, (str, os.PathLike)):
                path_str = os.fspath(candidate)
                if path_str:
                    entry: Dict[str, Any] = {"video": path_str}
                    if isinstance(value, dict) and isinstance(value.get("nframes"), int):
                        entry["nframes"] = value["nframes"]
                    elif isinstance(default_nframes, int) and default_nframes > 0:
                        entry["nframes"] = default_nframes
                    return entry
=======
        Normalize the incoming "video inputs" into a list of dicts:
            [{"video": np.ndarray[T,H,W,3]}, ...]
        Never return raw arrays/tensors; always wrap in {"video": ...}.
        """
        import numpy as np  # type: ignore

        try:
            import torch
        except Exception:  # pragma: no cover - torch is optional at runtime
            torch = None

        def _as_video_array(x: Any) -> Optional[Any]:
            if torch is not None and hasattr(torch, "is_tensor") and torch.is_tensor(x):
                x = x.detach().cpu().numpy()
            if getattr(x, "ndim", None) == 3:
                x = x[None, ...]
            return x if getattr(x, "ndim", None) == 4 else None

        def _stack_frames(frames: Any) -> Optional[Any]:
            if not isinstance(frames, list) or not frames:
                return None
            if all(getattr(f, "ndim", None) == 3 for f in frames):
                try:
                    arr = np.stack(frames, axis=0)
                    return arr
                except Exception:
                    return None
>>>>>>> 735872a1
            return None

        out: List[Dict[str, Any]] = []
        if video_inputs is None:
<<<<<<< HEAD
            return []

        if isinstance(video_inputs, list):
            coerced: List[Dict[str, Any]] = []
            for item in video_inputs:
                entry = _to_path_entry(item)
                if entry:
                    coerced.append(entry)
            return coerced

        entry = _to_path_entry(video_inputs)
        return [entry] if entry else []
=======
            return out

        if isinstance(video_inputs, list):
            for entry in video_inputs:
                if isinstance(entry, dict):
                    if "frames" in entry and isinstance(entry["frames"], list):
                        arr = _stack_frames(entry["frames"])
                        if arr is not None:
                            out.append({"video": arr})
                            continue
                    if "video" in entry:
                        arr = _as_video_array(entry["video"])
                        if arr is not None:
                            out.append({"video": arr})
                            continue
                else:
                    arr = _as_video_array(entry)
                    if arr is not None:
                        out.append({"video": arr})
            return out

        if isinstance(video_inputs, dict):
            if "frames" in video_inputs and isinstance(video_inputs["frames"], list):
                arr = _stack_frames(video_inputs["frames"])
                if arr is not None:
                    return [{"video": arr}]
            if "video" in video_inputs:
                arr = _as_video_array(video_inputs["video"])
                if arr is not None:
                    return [{"video": arr}]
            return out

        arr = _as_video_array(video_inputs)
        if arr is not None:
            return [{"video": arr}]
        return out
>>>>>>> 735872a1


    def loglikelihood(self, requests: List[Instance]) -> List[Tuple[float, bool]]:
        raise NotImplementedError("Log-likelihood computation is not implemented for Qwen3VL.")<|MERGE_RESOLUTION|>--- conflicted
+++ resolved
@@ -296,11 +296,8 @@
                 raw_video_inputs,
                 default_nframes=self.max_frames_num or 32,
             )
-<<<<<<< HEAD
             if not video_inputs:
                 video_inputs = [fallback_entry]
-=======
->>>>>>> 735872a1
             # --- ENFORCE 1: keep messages/video content count in sync with multi_modal_data ---
             def _count_video_parts(msgs: List[Dict[str, Any]]) -> int:
                 cnt = 0
@@ -365,7 +362,6 @@
     @staticmethod
     def _coerce_vllm_video_payload(video_inputs: Any, default_nframes: int = 32) -> List[Dict[str, Any]]:
         """
-<<<<<<< HEAD
         Normalize arbitrary "video inputs" into a vLLM-friendly payload that only
         references on-disk videos. Frames, tensors, and arrays are discarded so the
         downstream parser never receives inline pixel buffers (which vLLM rejects).
@@ -387,40 +383,10 @@
                     elif isinstance(default_nframes, int) and default_nframes > 0:
                         entry["nframes"] = default_nframes
                     return entry
-=======
-        Normalize the incoming "video inputs" into a list of dicts:
-            [{"video": np.ndarray[T,H,W,3]}, ...]
-        Never return raw arrays/tensors; always wrap in {"video": ...}.
-        """
-        import numpy as np  # type: ignore
-
-        try:
-            import torch
-        except Exception:  # pragma: no cover - torch is optional at runtime
-            torch = None
-
-        def _as_video_array(x: Any) -> Optional[Any]:
-            if torch is not None and hasattr(torch, "is_tensor") and torch.is_tensor(x):
-                x = x.detach().cpu().numpy()
-            if getattr(x, "ndim", None) == 3:
-                x = x[None, ...]
-            return x if getattr(x, "ndim", None) == 4 else None
-
-        def _stack_frames(frames: Any) -> Optional[Any]:
-            if not isinstance(frames, list) or not frames:
-                return None
-            if all(getattr(f, "ndim", None) == 3 for f in frames):
-                try:
-                    arr = np.stack(frames, axis=0)
-                    return arr
-                except Exception:
-                    return None
->>>>>>> 735872a1
             return None
 
         out: List[Dict[str, Any]] = []
         if video_inputs is None:
-<<<<<<< HEAD
             return []
 
         if isinstance(video_inputs, list):
@@ -433,44 +399,6 @@
 
         entry = _to_path_entry(video_inputs)
         return [entry] if entry else []
-=======
-            return out
-
-        if isinstance(video_inputs, list):
-            for entry in video_inputs:
-                if isinstance(entry, dict):
-                    if "frames" in entry and isinstance(entry["frames"], list):
-                        arr = _stack_frames(entry["frames"])
-                        if arr is not None:
-                            out.append({"video": arr})
-                            continue
-                    if "video" in entry:
-                        arr = _as_video_array(entry["video"])
-                        if arr is not None:
-                            out.append({"video": arr})
-                            continue
-                else:
-                    arr = _as_video_array(entry)
-                    if arr is not None:
-                        out.append({"video": arr})
-            return out
-
-        if isinstance(video_inputs, dict):
-            if "frames" in video_inputs and isinstance(video_inputs["frames"], list):
-                arr = _stack_frames(video_inputs["frames"])
-                if arr is not None:
-                    return [{"video": arr}]
-            if "video" in video_inputs:
-                arr = _as_video_array(video_inputs["video"])
-                if arr is not None:
-                    return [{"video": arr}]
-            return out
-
-        arr = _as_video_array(video_inputs)
-        if arr is not None:
-            return [{"video": arr}]
-        return out
->>>>>>> 735872a1
 
 
     def loglikelihood(self, requests: List[Instance]) -> List[Tuple[float, bool]]:
