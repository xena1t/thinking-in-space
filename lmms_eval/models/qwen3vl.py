--- conflicted
+++ resolved
@@ -396,7 +396,6 @@
                     padding=True,
                 )
                 tensor_inputs: Dict[str, torch.Tensor] = {}
-<<<<<<< HEAD
                 if self._hf_device_map is None:
                     target_device = self._device
                 else:
@@ -408,12 +407,6 @@
                 for key, value in inputs.items():
                     if isinstance(value, torch.Tensor):
                         tensor_inputs[key] = value.to(target_device, non_blocking=True)
-=======
-                for key, value in inputs.items():
-                    if isinstance(value, torch.Tensor):
-                        target_device = self.device if self._hf_device_map is None else getattr(self._model, 'device', self.device)
-                        tensor_inputs[key] = value.to(target_device)
->>>>>>> f23c3416
                 input_length = tensor_inputs["input_ids"].shape[-1]
                 gen_kwargs: Dict[str, Any] = {
                     "max_new_tokens": self.max_new_tokens,
